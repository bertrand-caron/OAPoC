import os
import django

# Calculated paths for django and the site
# Used as starting points for various other paths
# Thanks to Gareth Rushgrove: 
# http://www.morethanseven.net/2009/02/11/django-settings-tip-setting-relative-paths/
DJANGO_ROOT = os.path.dirname(os.path.realpath(django.__file__))
SITE_ROOT = os.path.dirname(os.path.realpath(__file__))

# Django settings for atompos project.

<<<<<<< HEAD
DEBUG = True
=======
DEBUG = False
TEMPLATE_DEBUG = DEBUG
>>>>>>> 2319664c

ADMINS = (
    # ('Your Name', 'your_email@example.com'),
)

MANAGERS = ADMINS

DATABASES = {
    'default': {
        'ENGINE': 'django.db.backends.sqlite3', # Add 'postgresql_psycopg2', 'mysql', 'sqlite3' or 'oracle'.
        'NAME': os.path.join(SITE_ROOT, 'db.sqlite3'),                      # Or path to database file if using sqlite3.
        'USER': '',                      # Not used with sqlite3.
        'PASSWORD': '',                  # Not used with sqlite3.
        'HOST': '',                      # Set to empty string for localhost. Not used with sqlite3.
        'PORT': '',                      # Set to empty string for default. Not used with sqlite3.
    }
}

CACHES = {
    'default': {
        'BACKEND': 'django.core.cache.backends.locmem.LocMemCache'
    }
}

# Local time zone for this installation. Choices can be found here:
# http://en.wikipedia.org/wiki/List_of_tz_zones_by_name
# although not all choices may be available on all operating systems.
# In a Windows environment this must be set to your system time zone.
TIME_ZONE = 'Australia/Brisbane'

# Language code for this installation. All choices can be found here:
# http://www.i18nguy.com/unicode/language-identifiers.html
LANGUAGE_CODE = 'en-us'

SITE_ID = 1

# If you set this to False, Django will make some optimizations so as not
# to load the internationalization machinery.
USE_I18N = True

# If you set this to False, Django will not format dates, numbers and
# calendars according to the current locale.
USE_L10N = True

# If you set this to False, Django will not use timezone-aware datetimes.
USE_TZ = True

# Absolute filesystem path to the directory that will hold user-uploaded files.
# Example: "/home/media/media.lawrence.com/media/"
MEDIA_ROOT = ''

# URL that handles the media served from MEDIA_ROOT. Make sure to use a
# trailing slash.
# Examples: "http://media.lawrence.com/media/", "http://example.com/media/"
MEDIA_URL = ''

# Absolute path to the directory static files should be collected to.
# Don't put anything in this directory yourself; store your static files
# in apps' "static/" subdirectories and in STATICFILES_DIRS.
# Example: "/home/media/media.lawrence.com/static/"
STATIC_ROOT = ''

# URL prefix for static files.
# Example: "http://media.lawrence.com/static/"
STATIC_URL = '/static/'

# Additional locations of static files
STATICFILES_DIRS = (
    # Put strings here, like "/home/html/static" or "C:/www/django/static".
    # Always use forward slashes, even on Windows.
    # Don't forget to use absolute paths, not relative paths.
)

# List of finder classes that know how to find static files in
# various locations.
STATICFILES_FINDERS = (
    'django.contrib.staticfiles.finders.FileSystemFinder',
    'django.contrib.staticfiles.finders.AppDirectoriesFinder',
#    'django.contrib.staticfiles.finders.DefaultStorageFinder',
)

# Make this unique, and don't share it with anybody.
KEY_DIR = '/home/atb/secret_keys'

with open(os.path.join(KEY_DIR, 'django_secret.txt')) as f:
    SECRET_KEY = f.read().strip()

MIDDLEWARE_CLASSES = (
    'django.middleware.cache.UpdateCacheMiddleware',
    'django.middleware.common.CommonMiddleware',
    'django.middleware.cache.FetchFromCacheMiddleware',
    'django.contrib.sessions.middleware.SessionMiddleware',
    'django.middleware.csrf.CsrfViewMiddleware',
    'django.contrib.auth.middleware.AuthenticationMiddleware',
    'django.contrib.messages.middleware.MessageMiddleware',
    # Uncomment the next line for simple clickjacking protection:
    # 'django.middleware.clickjacking.XFrameOptionsMiddleware',
    'atompos.middleware.logging_middleware.LoggingMiddleware',
    'atompos.middleware.django-crossdomainxhr-middleware.XsSharing',
)

ROOT_URLCONF = 'atompos.urls'

# Python dotted path to the WSGI application used by Django's runserver.
WSGI_APPLICATION = 'atompos.wsgi.application'

TEMPLATES = (
    {
        'BACKEND': 'django.template.backends.django.DjangoTemplates',
        'DIRS': [os.path.join(SITE_ROOT, 'main', 'templates')],
    },
)

# Allowed hosts

ALLOWED_HOSTS = ['fragments.atb.uq.edu.au']

INSTALLED_APPS = (
    'django.contrib.auth',
    'django.contrib.contenttypes',
    'django.contrib.sessions',
    'django.contrib.sites',
    'django.contrib.messages',
    'django.contrib.staticfiles',
    # Uncomment the next line to enable the admin:
    # 'django.contrib.admin',
    # Uncomment the next line to enable admin documentation:
    # 'django.contrib.admindocs',
    'atompos.main',
)

# A sample logging configuration. The only tangible logging
# performed by this configuration is to send an email to
# the site admins on every HTTP 500 error when DEBUG=False.
# See http://docs.djangoproject.com/en/dev/topics/logging for
# more details on how to customize your logging configuration.
LOGGING = {
    'version': 1,
    'disable_existing_loggers': True,
    'formatters': {
        'simple': {
            'format': '[%(asctime)s] %(message)s',
            'datefmt' : "%d/%b/%Y %H:%M:%S"
        },
    },
    'filters': {
        'require_debug_false': {
            '()': 'django.utils.log.RequireDebugFalse'
        }
    },
    'handlers': {
        'null': {
            'level': 'DEBUG',
            'class': 'logging.NullHandler',
        },
        'console':{
            'level': 'DEBUG',
            'class': 'logging.StreamHandler',
            'formatter': 'simple'
        },
        'logfile': {
            'level':'DEBUG',
            'class':'logging.handlers.RotatingFileHandler',
            'filename': SITE_ROOT + "/log/debug.log",
            'maxBytes': 1000000,
            'backupCount': 2,
            'formatter': 'simple',
        },
        'mail_admins': {
            'level': 'ERROR',
            'filters': ['require_debug_false'],
            'class': 'django.utils.log.AdminEmailHandler'
        }
    },
    'loggers': {
        '': {
            'handlers': ['null', 'console', 'logfile'],
            'propagate': True,
            'level': 'DEBUG',
        },
        'django': {
            'handlers': ['null', 'console'],
            'propagate': True,
            'level': 'INFO',
        },
        'django.request': {
            'handlers': ['mail_admins'],
            'level': 'ERROR',
            'propagate': True,
        },
    }
}<|MERGE_RESOLUTION|>--- conflicted
+++ resolved
@@ -10,12 +10,8 @@
 
 # Django settings for atompos project.
 
-<<<<<<< HEAD
-DEBUG = True
-=======
 DEBUG = False
 TEMPLATE_DEBUG = DEBUG
->>>>>>> 2319664c
 
 ADMINS = (
     # ('Your Name', 'your_email@example.com'),
